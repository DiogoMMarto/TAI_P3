from functools import lru_cache
import gzip
import bz2
import lzma
import zstandard
from pathlib import Path
from log_utils import log

<<<<<<< HEAD
@lru_cache(maxsize=32)
def get_compressed_size(data_bytes: bytes, compressor_name: str) -> int:
=======
cached_compressed_sizes = {}
def get_compressed_size(data_bytes: bytes, compressor_name: str, file_path: Path) -> int:
>>>>>>> ea0c6b93
    """
    Compresses data using the specified compressor and returns the size of the compressed data in bytes.
    Supported compressors: 'gzip', 'bzip2', 'lzma', 'zstd'.
    """
    if file_path in cached_compressed_sizes:
        return cached_compressed_sizes[file_path]
    compressed_data = None
    if compressor_name == "gzip":
        compressed_data = gzip.compress(data_bytes)
    elif compressor_name == "bzip2":
        compressed_data = bz2.compress(data_bytes)
    elif compressor_name == "lzma":
        compressed_data = lzma.compress(data_bytes)
    elif compressor_name == "zstd":
        cctx = zstandard.ZstdCompressor()
        compressed_data = cctx.compress(data_bytes)
    else:
        raise ValueError(f"Unsupported compressor: {compressor_name}. Supported: gzip, bzip2, lzma, zstd.")
    cached_compressed_sizes[file_path] = len(compressed_data)
    return len(compressed_data)

def calculate_ncd(signature_file_x_path: Path, signature_file_y_path: Path, compressor_name: str) -> float | None:
    """
    Calculates the Normalized Compression Distance (NCD) between two signature files. [cite: 2]
    NCD(x,y) = (C(xy) - min(C(x), C(y))) / max(C(x), C(y))
    Returns the NCD value, or None if an error occurs.
    """
    try:
        with open(signature_file_x_path, 'rb') as f:
            data_x = f.read()
        with open(signature_file_y_path, 'rb') as f:
            data_y = f.read()

        c_x = get_compressed_size(data_x, compressor_name,signature_file_x_path)
        c_y = get_compressed_size(data_y, compressor_name,signature_file_x_path)

        # Concatenate data_x and data_y for C(xy) [cite: 2]
        data_xy = data_x + data_y
        c_xy = get_compressed_size(data_xy, compressor_name,str(signature_file_x_path)+str(signature_file_y_path))

        min_c = min(c_x, c_y)
        max_c = max(c_x, c_y)

        if max_c == 0:
            return 0.0 if c_xy == 0 else 1.0

        ncd = (c_xy - min_c) / max_c
        return ncd

    except FileNotFoundError:
        log("ERROR",f"Error: One or both signature files not found: {signature_file_x_path}, {signature_file_y_path}")
        return None
    except Exception as e:
        log("ERROR",f"Error calculating NCD for {signature_file_x_path} and {signature_file_y_path} using {compressor_name}: {e}")
        return None<|MERGE_RESOLUTION|>--- conflicted
+++ resolved
@@ -6,13 +6,8 @@
 from pathlib import Path
 from log_utils import log
 
-<<<<<<< HEAD
 @lru_cache(maxsize=32)
 def get_compressed_size(data_bytes: bytes, compressor_name: str) -> int:
-=======
-cached_compressed_sizes = {}
-def get_compressed_size(data_bytes: bytes, compressor_name: str, file_path: Path) -> int:
->>>>>>> ea0c6b93
     """
     Compresses data using the specified compressor and returns the size of the compressed data in bytes.
     Supported compressors: 'gzip', 'bzip2', 'lzma', 'zstd'.
